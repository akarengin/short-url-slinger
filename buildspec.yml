version: 0.2
phases:
  install:
    runtime-versions:
      nodejs: 22
    commands:
      - echo "Installing frontend dependencies..."
      - npm install
      - echo "Installing backend dependencies..."
      - (cd lambda-functions && npm install)

  pre_build:
    commands:
      - echo "Running pre-build commands..."

  build:
    commands:
      - echo "Building React application..."
      - npm run build
      - echo "Building backend..."
      - (cd lambda-functions && npm run build)

  post_build:
    commands:
      - echo "Build finished on `date`"
      - echo "Packaging SAM application..."
<<<<<<< HEAD
      - sam package --template-file infrastructure/template.yml --s3-bucket $ARTIFACT_BUCKET --output-template-file packaged-template.yml
=======
      - sam package --template-file template.yml --s3-bucket $ARTIFACT_BUCKET --output-template-file packaged-template.yml
      - echo "Deploying SAM application..."
      - aws cloudformation deploy --template-file packaged-template.yml --stack-name short-url-slinger-stack --capabilities CAPABILITY_IAM
      - echo "Syncing frontend to S3..."
>>>>>>> 37eeb47a
      - aws s3 sync dist/ s3://$FRONTEND_BUCKET/ --delete

artifacts:
  files:
    # Frontend application
    - 'dist/**/*'
    # Backend Lambda functions
    - 'lambda-functions/dist/**/*'
    # Packaged template file
    - packaged-template.yml
  base-directory: .

cache:
  paths:
    - node_modules/**/*
    # Add path to backend node_modules to cache them as well
    - lambda-functions/node_modules/**/*<|MERGE_RESOLUTION|>--- conflicted
+++ resolved
@@ -24,14 +24,10 @@
     commands:
       - echo "Build finished on `date`"
       - echo "Packaging SAM application..."
-<<<<<<< HEAD
-      - sam package --template-file infrastructure/template.yml --s3-bucket $ARTIFACT_BUCKET --output-template-file packaged-template.yml
-=======
       - sam package --template-file template.yml --s3-bucket $ARTIFACT_BUCKET --output-template-file packaged-template.yml
       - echo "Deploying SAM application..."
       - aws cloudformation deploy --template-file packaged-template.yml --stack-name short-url-slinger-stack --capabilities CAPABILITY_IAM
       - echo "Syncing frontend to S3..."
->>>>>>> 37eeb47a
       - aws s3 sync dist/ s3://$FRONTEND_BUCKET/ --delete
 
 artifacts:
